import numpy as np
from numpy.linalg import norm

from sklearn.model_selection import KFold
from sklearn.metrics import mean_squared_error
from sklearn.utils.validation import check_X_y, check_is_fitted, check_array
from sklearn.base import BaseEstimator, RegressorMixin
from sklearn.metrics import f1_score, jaccard_score

from hp_selection.solver_free_orient import MultiTaskLassoUnscaled
from hp_selection.utils import (compute_alpha_max, solve_irmxne_problem,
                                build_full_coefficient_matrix)



class ReweightedMultiTaskLassoCV(BaseEstimator, RegressorMixin):
    """Cross-validate the regularization penalty constant `alpha`
    for a reweighted multi-task LASSO regression.

    Parameters
    ----------
    alpha_grid : list or np.ndarray
        Values of `alpha` to test.

    criterion : Callable, default=mean_squared_error
        Cross-validation metric (e.g. MSE, SURE).

    n_folds : int, default=5
        Number of folds.

    n_iterations : int, default=5
        Number of reweighting iterations performed during fitting.

    random_state : int or None, default=None
        Seed for reproducible experiments.

    penalty : callable, default=None
        See docs of ReweightedMultiTaskLasso for more details.

    n_orient : int, default=1
        Number of orientations for a dipole on the scalp surface. Choose 1 for
        fixed orientation and 3 for free orientation.
    """
    def __init__(self, alpha_grid: list, criterion = mean_squared_error,
                 n_folds = 5, n_iterations = 5, random_state = None,
                 penalty = None, n_orient = 1):
        if not isinstance(alpha_grid, (list, np.ndarray)):
            raise TypeError(
                "The parameter grid must be a list or a Numpy array."
            )

        self.alpha_grid = alpha_grid
        self.criterion = criterion
        self.n_folds = n_folds
        self.n_iterations = n_iterations
        self.random_state = random_state
        self.n_orient = n_orient

        self.best_estimator_ = None
        self.best_cv_, self.best_alpha_ = np.inf, None

        self.n_alphas = len(self.alpha_grid)
        self.mse_path_ = np.full((self.n_alphas, n_folds), np.inf)

        if penalty:
            self.penalty = penalty
        else:
            self.penalty = lambda u: 1 / (
                2 * np.sqrt(norm(u, axis=1)) + np.finfo(float).eps
            )

    @property
    def coef_(self):
        return self.best_estimator_.coef_

    def fit(self, X, Y):
        """Fits the cross-validation error estimator
        on X and Y.

        Parameters
        ----------
        X : np.ndarray of shape (n_samples, n_features)
            Design matrix.

        Y : np.ndarray of shape (n_samples, n_tasks)
            Target matrix.
        """
        X, Y = check_X_y(X, Y, multi_output=True)

        scores_per_alpha_ = [np.inf for _ in range(self.n_alphas)]
        Y_oofs_ = [np.zeros(Y.shape) for _ in range(self.n_alphas)]

        kf = KFold(self.n_folds, random_state=self.random_state, shuffle=True)

        for i, (trn_idx, val_idx) in enumerate(kf.split(X, Y)):
            print(f"Fitting fold {i+1}...")
            X_train, Y_train = X[trn_idx, :], Y[trn_idx, :]
            X_valid, Y_valid = X[val_idx, :], Y[val_idx, :]

            coefs_ = self._fit_reweighted_with_grid(X_train, Y_train, X_valid,
                                                    Y_valid, i)
            predictions_ = [X_valid @ coefs_[j] for j in range(self.n_alphas)]

            for i in range(len(Y_oofs_)):
                Y_oofs_[i][val_idx, :] = predictions_[i]

        for i in range(len(Y_oofs_)):
            scores_per_alpha_[i] = self.criterion(Y, Y_oofs_[i])

        self.best_cv_ = np.min(scores_per_alpha_)
        self.best_alpha_ = self.alpha_grid[np.argmin(scores_per_alpha_)]

        print("\n")
        print(f"Best criterion: {self.best_cv_}")
        print(f"Best alpha: {self.best_alpha_}")

    def _fit_reweighted_with_grid(self, X_train, Y_train, X_valid, Y_valid,
                                  idx_fold):
        n_features, n_tasks = X_train.shape[1], Y_train.shape[1]
        coef_0 = np.empty((self.n_alphas, n_features, n_tasks))

        regressor = MultiTaskLassoUnscaled(np.nan, warm_start=True,
                                           n_orient=self.n_orient,
                                           accelerated=True)

        # Copy grid of first iteration (leverages convexity)
        for j, alpha in enumerate(self.alpha_grid):
            regressor.alpha = alpha
            coef_0[j] = regressor.fit(X_train, Y_train).coef_

        regressor.warm_start = False
        coefs = coef_0.copy()

        for j, alpha in enumerate(self.alpha_grid):
            regressor.alpha = alpha
            w = self.penalty(coef_0[j])

            for _ in range(self.n_iterations - 1):
                mask = w != 1.0 / np.finfo(float).eps
                coefs[j][~mask] = 0.0

                if mask.sum():
                    coefs[j][mask], w[mask] = self._reweight_op(
                        regressor, X_train[:, mask], Y_train, w[mask]
                    )

                    self.mse_path_[j, idx_fold] = mean_squared_error(
                        Y_valid, X_valid @ coefs[j]
                    )
                else:
                    self.mse_path_[j, idx_fold] = mean_squared_error(
                        Y_valid, np.zeros_like(Y_valid))

        return coefs

    def _reweight_op(self, regressor, X, Y, w):
        X_w = X / w[np.newaxis, :]
        regressor.fit(X_w, Y)

        w = np.expand_dims(w, axis=-1)
        coef = regressor.coef_ / w
        w = self.penalty(coef)

        return coef, w

    def predict(self, X: np.ndarray):
        """Predicts data with the fitted coefficients.

        Parameters
        ----------
        X : np.ndarray of shape (n_samples, n_features)
            Design matrix for inference.
        """
        check_is_fitted(self)
        X = check_array(X)
        return self.best_estimator_.predict(X)


<<<<<<< HEAD
def solve_using_spatial_cv(G, M, n_orient, n_mxne_iter=5, grid_length=15, K=2,
                           random_state=1):
=======
def solve_using_spatial_cv(G, M, n_orient, n_mxne_iter=5, grid_length=14, K=5,
                           random_state=0):
>>>>>>> 91a3180e
    """
    Solves the multi-task Lasso problem with a group l2,0.5 penalty with
    irMxNE. Regularization hyperparameter selection is done using (spatial) CV.
    """
    alpha_max = compute_alpha_max(G, M, n_orient)
    grid = np.geomspace(alpha_max, alpha_max * 0.1, grid_length)

    criterion = ReweightedMultiTaskLassoCV(grid, n_folds=K,
                                           n_iterations=n_mxne_iter,
                                           random_state=random_state,
                                           n_orient=n_orient)
    criterion.fit(G, M)
<<<<<<< HEAD
    rescaled_best_alpha = criterion.best_alpha_
=======
    import ipdb; ipdb.set_trace()
    best_alpha = criterion.best_alpha_
>>>>>>> 91a3180e

    # Refitting
    best_X, best_as = solve_irmxne_problem(G, M, best_alpha, n_orient,
                                           n_mxne_iter=n_mxne_iter)
    return best_X, best_as<|MERGE_RESOLUTION|>--- conflicted
+++ resolved
@@ -176,13 +176,8 @@
         return self.best_estimator_.predict(X)
 
 
-<<<<<<< HEAD
-def solve_using_spatial_cv(G, M, n_orient, n_mxne_iter=5, grid_length=15, K=2,
-                           random_state=1):
-=======
 def solve_using_spatial_cv(G, M, n_orient, n_mxne_iter=5, grid_length=14, K=5,
                            random_state=0):
->>>>>>> 91a3180e
     """
     Solves the multi-task Lasso problem with a group l2,0.5 penalty with
     irMxNE. Regularization hyperparameter selection is done using (spatial) CV.
@@ -195,12 +190,8 @@
                                            random_state=random_state,
                                            n_orient=n_orient)
     criterion.fit(G, M)
-<<<<<<< HEAD
-    rescaled_best_alpha = criterion.best_alpha_
-=======
     import ipdb; ipdb.set_trace()
     best_alpha = criterion.best_alpha_
->>>>>>> 91a3180e
 
     # Refitting
     best_X, best_as = solve_irmxne_problem(G, M, best_alpha, n_orient,
