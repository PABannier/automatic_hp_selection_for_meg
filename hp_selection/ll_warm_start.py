--- conflicted
+++ resolved
@@ -45,15 +45,10 @@
             self.log_det_path_[i] = log_det_term
 
         best_ll_ = np.min(self.ll_path_)
-<<<<<<< HEAD
-        best_alpha_ = self.alpha_grid[np.argmin(self.ll_path_)]
-        self.best_coef_ = coefs_grid[np.argmin(self.ll_path_)]
-=======
         best_idx = np.argmin(self.ll_path_)
         best_alpha_ = self.alpha_grid[best_idx]
         self.coefs_grid_ = coefs_grid
         self.best_coef_ = coefs_grid[best_idx]
->>>>>>> 726a91a0
         return best_ll_, best_alpha_
 
     def _reweight_op(self, regressor, X, Y, w):
